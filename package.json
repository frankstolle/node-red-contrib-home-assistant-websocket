{
  "name": "node-red-contrib-home-assistant",
  "description": "node-red nodes to visually construct home automation with home assistant",
<<<<<<< HEAD
  "version": "0.3.2",
  "homepage": "https://github.com/AYapejian/node-red-contrib-home-assistant",
=======
  "version": "0.3.1",
  "homepage": "https://github.com/Spartan-II-17/node-red-contrib-home-assistant",
>>>>>>> e14d8c01
  "bugs": {
    "url": "https://github.com/Spartan.II.117/node-red-contrib-home-assistant/issues"
  },
  "scripts": {
    "test": "tape __tests__/**/*.spec.js | tap-min",
    "test:debug": "node --inspect-brk=0.0.0.0:9124 node_modules/.bin/tape __tests__/**/*.spec.js",
    "test:watch": "nodemon -w __tests__/ -w lib/ -w nodes/ --exec 'node node_modules/.bin/tape __tests__/**/*.spec.js'",
    "dev": "npm run docker:up",
    "dev:clean": "npm run docker:down",
    "docker:up": "npm run docker -- up --build --abort-on-container-exit --remove-orphans",
    "docker:down": "npm run docker -- down -vt5 && npm run docker -- rm -fv",
    "docker:restart": "npm run docker -- restart",
    "docker:logs": "npm run docker -- logs -f && true",
    "docker": "docker-compose -f docker/docker-compose.yml",
    "docker-map": "docker-compose -f docker/docker-compose.mapped.yml",
    "clean": "npm run docker:down",
    "lint": "eslint . ; exit 0"
  },
  "repository": {
    "type": "git",
    "url": "https://github.com/Spartan-II-117/node-red-contrib-home-assistant"
  },
  "license": "MIT",
  "keywords": [
    "node-red",
    "home-assistant",
    "home assistant",
    "home automation"
  ],
  "node-red": {
    "nodes": {
      "server": "nodes/config-server/config-server.js",
      "server-events": "nodes/server-events-all/server-events-all.js",
      "server-state-changed": "nodes/server-events-state-changed/server-events-state-changed.js",
      "trigger-state": "nodes/trigger-state/trigger-state.js",
      "poll-state": "nodes/poll-state/poll-state.js",
      "api-call-service": "nodes/api_call-service/api_call-service.js",
      "api-current-state": "nodes/api_current-state/api_current-state.js",
      "api-get-history": "nodes/api_get-history/api_get-history.js",
      "api-render-template": "nodes/api_render-template/api_render-template.js"
    }
  },
  "dependencies": {
    "clone-deep": "^3.0.1",
    "date-fns": "^1.28.5",
    "debug": "^2.6.3",
    "is-string": "^1.0.4",
    "joi": "^13.1.1",
    "lodash.merge": "^4.6.0",
    "lowdb": "^1.0.0",
    "node-home-assistant": "0.2.1",
    "node-red": "node-red/node-red#0.18.2",
    "selectn": "^1.1.2",
    "serialize-javascript": "^1.4.0",
    "time-ago": "^0.2.1"
  },
  "devDependencies": {
    "eslint": "^4.8.0",
    "eslint-config-standard": "^11.0.0-beta.0",
    "eslint-plugin-import": "^2.8.0",
    "eslint-plugin-node": "^6.0.0",
    "eslint-plugin-promise": "^3.6.0",
    "eslint-plugin-standard": "^3.0.1",
    "nodemon": "^1.14.12",
    "should": "^13.2.1",
    "sinon": "^4.2.2",
    "supertest": "^3.0.0",
    "tap-min": "^1.2.2",
    "tape": "^4.8.0"
  }
}<|MERGE_RESOLUTION|>--- conflicted
+++ resolved
@@ -1,13 +1,9 @@
 {
   "name": "node-red-contrib-home-assistant",
   "description": "node-red nodes to visually construct home automation with home assistant",
-<<<<<<< HEAD
   "version": "0.3.2",
-  "homepage": "https://github.com/AYapejian/node-red-contrib-home-assistant",
-=======
-  "version": "0.3.1",
   "homepage": "https://github.com/Spartan-II-17/node-red-contrib-home-assistant",
->>>>>>> e14d8c01
+
   "bugs": {
     "url": "https://github.com/Spartan.II.117/node-red-contrib-home-assistant/issues"
   },
