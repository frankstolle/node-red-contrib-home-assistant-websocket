--- conflicted
+++ resolved
@@ -49,11 +49,6 @@
                 this.debugToClient(debugMsg);
                 return null;
             }
-<<<<<<< HEAD
-
-            message.topic = entity_id;
-            message.payload = currentState.state;
-=======
             
             var override_topic = this.nodeConfig.override_topic;
             var override_payload = this.nodeConfig.override_payload;
@@ -74,7 +69,6 @@
                 message.payload = currentState.state;
             }
             
->>>>>>> 3bcb0237
             message.data = currentState;
             this.node.send(message);
         }
