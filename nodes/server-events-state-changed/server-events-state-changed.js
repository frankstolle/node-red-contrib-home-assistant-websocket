--- conflicted
+++ resolved
@@ -31,11 +31,8 @@
 
                 if (shouldHaltIfState) {
                     this.debug('flow halted due to "halt if state" setting');
-<<<<<<< HEAD
-=======
 	            var prettyDate = new Date().toLocaleDateString("en-US",{month: 'short', day: 'numeric', hour12: false, hour: 'numeric', minute: 'numeric'});
 		    this.status({fill:"yellow",shape:"ring",text:`Halted: Event: ${event} at: ${prettyDate}'}); 
->>>>>>> 63471f34
                     return null;
                 }
 
@@ -50,17 +47,13 @@
                         ? this.debug(`Incoming state event: entity_id: ${event.entity_id}, new_state: ${event.new_state.state}, old_state: ${event.old_state.state}`)
                         : this.debug(`Incoming state event: entity_id: ${event.entity_id}, new_state: ${event.new_state.state}`);
 
-<<<<<<< HEAD
+
+	                  var prettyDate = new Date().toLocaleDateString("en-US",{month: 'short', day: 'numeric', hour12: false, hour: 'numeric', minute: 'numeric'});
+		                this.status({fill:"green",shape:"dot",text:`Event: ${event} at: ${prettyDate}'}); 
                     return this.send(msg);
                 }
+                return null;
 
-                return null;
-=======
-	            var prettyDate = new Date().toLocaleDateString("en-US",{month: 'short', day: 'numeric', hour12: false, hour: 'numeric', minute: 'numeric'});
-		    this.status({fill:"green",shape:"dot",text:`Event: ${event} at: ${prettyDate}'}); 
-                    this.send(msg);
-                }
->>>>>>> 63471f34
             } catch (e) {
                 this.error(e);
             }
