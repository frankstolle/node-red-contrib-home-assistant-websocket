/* eslint-disable camelcase */
const BaseNode = require('../../lib/base-node');

module.exports = function(RED) {
    const nodeOptions = {
        debug:  true,
        config: {
            service_domain: {},
            service:        {},
            data:           {},
            mergecontext:   {},
            name:           {},
            server:         { isNode: true }
        }
    };

    class CallServiceNode extends BaseNode {
        constructor(nodeDefinition) {
            super(nodeDefinition, RED, nodeOptions);
        }
        isObjectLike (v) {
            return (v !== null) && (typeof v === 'object');
        }
        // Disable connection status for api node
        setConnectionStatus() {}
        tryToObject(v) {
            if (!v) return null;
            try {
                return JSON.parse(v);
            } catch (e) {
                return v;
            }
        }
        onInput({ message }) {
            let payload, payloadDomain, payloadService;

            if (message && message.payload) {
                payload  = this.tryToObject(message.payload);
                payloadDomain  = this.utils.reach('domain',  payload);
                payloadService = this.utils.reach('service', payload);
            }
            const configDomain  = this.nodeConfig.service_domain;
            const configService = this.nodeConfig.service;

            const apiDomain  = payloadDomain  || configDomain;
            const apiService = payloadService || configService;
            const apiData    = this.getApiData(payload);
            if (!apiDomain)  throw new Error('call service node is missing api "domain" property, not found in config or payload');
            if (!apiService) throw new Error('call service node is missing api "service" property, not found in config or payload');

            this.debug(`Calling Service: ${apiDomain}:${apiService} -- ${JSON.stringify(apiData || {})}`);
<<<<<<< HEAD
            var prettyDate = new Date().toLocaleDateString("en-US",{month: 'short', day: 'numeric', hour12: false, hour: 'numeric', minute: 'numeric'}); 
            this.status({fill:"green",shape:"dot",text:`${apiDomain}.${apiService} called at: ${prettyDate}`});

=======
            var prettyDate = new Date().toLocaleDateString("en-US",{month: 'short', day: 'numeric', hour12: false, hour: 'numeric', minute: 'numeric'});
            this.status({fill:"green",shape:"dot",text:`${apiDomain}.${apiService} called at: ${prettyDate}`});
>>>>>>> 63471f34
            this.send({
                payload: {
                    domain:  apiDomain,
                    service: apiService,
                    data:    apiData || null
                }
            });

            return this.nodeConfig.server.api.callService(apiDomain, apiService, apiData)
                .catch(err => {
                    this.warn('Error calling service, home assistant api error', err);
                    this.error('Error calling service, home assistant api error', message);
                    this.status({fill:"red",shape:"ring",text:`API Error at: ${prettyDate}`});
                });
        }

        getApiData(payload) {
            let apiData;
            let contextData = {};

            let payloadData = this.utils.reach('data', payload);
            let configData  = this.tryToObject(this.nodeConfig.data);
            payloadData = payloadData || {};
            configData  = configData || {};

            // Cacluate payload to send end priority ends up being 'Config, Global Ctx, Flow Ctx, Payload' with right most winning
            if (this.nodeConfig.mergecontext) {
                const ctx     = this.node.context();
                let flowVal   = ctx.flow.get(this.nodeConfig.mergecontext);
                let globalVal = ctx.global.get(this.nodeConfig.mergecontext);
                flowVal       = flowVal || {};
                globalVal     = globalVal || {};
                contextData   = this.utils.merge({}, globalVal, flowVal);
            }

            apiData = this.utils.merge({}, configData, contextData, payloadData);
            return apiData;
        }
    }

    RED.nodes.registerType('api-call-service', CallServiceNode);
};<|MERGE_RESOLUTION|>--- conflicted
+++ resolved
@@ -49,14 +49,8 @@
             if (!apiService) throw new Error('call service node is missing api "service" property, not found in config or payload');
 
             this.debug(`Calling Service: ${apiDomain}:${apiService} -- ${JSON.stringify(apiData || {})}`);
-<<<<<<< HEAD
-            var prettyDate = new Date().toLocaleDateString("en-US",{month: 'short', day: 'numeric', hour12: false, hour: 'numeric', minute: 'numeric'}); 
-            this.status({fill:"green",shape:"dot",text:`${apiDomain}.${apiService} called at: ${prettyDate}`});
-
-=======
             var prettyDate = new Date().toLocaleDateString("en-US",{month: 'short', day: 'numeric', hour12: false, hour: 'numeric', minute: 'numeric'});
             this.status({fill:"green",shape:"dot",text:`${apiDomain}.${apiService} called at: ${prettyDate}`});
->>>>>>> 63471f34
             this.send({
                 payload: {
                     domain:  apiDomain,
